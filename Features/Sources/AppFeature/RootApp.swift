import AUv3Controls
import BRHSplitView
import ComposableArchitecture
import DelayFeature
import Extensions
import KeyboardFeature
import Models
import PresetsFeature
import ReverbFeature
import SettingsFeature
import Sharing
import SoundFontsFeature
import SwiftUI
import TagsFeature
import ToolBarFeature
import Utils

@Reducer
public struct RootApp {

  @Reducer(state: .equatable, .sendable, action: .equatable)
  public enum Destination {
    case settings(SettingsFeature)
  }

  @ObservableState
  public struct State: Equatable {
    @Presents var destination: Destination.State?
    public var soundFontsList: SoundFontsList.State = .init()
    public var presetsList: PresetsList.State = .init()
    public var tagsList: TagsList.State = .init()
    public var toolBar: ToolBar.State
    public var tagsSplit: SplitViewReducer.State
    public var presetsSplit: SplitViewReducer.State
    public var delay: DelayFeature.State = .init()
    public var reverb: ReverbFeature.State = .init()
    public var keyboard: KeyboardFeature.State = .init()

    public init() {
      @Shared(.fontsAndPresetsSplitPosition) var fontsAndPresetsPosition
      @Shared(.fontsAndTagsSplitPosition) var fontsAndTagsPosition
      @Shared(.tagsListVisible) var tagsListVisible

      self.tagsSplit = .init(panesVisible: tagsListVisible ? .both : .primary, initialPosition: fontsAndTagsPosition)
      self.presetsSplit = .init(panesVisible: .both, initialPosition: fontsAndPresetsPosition)

      self.toolBar = ToolBar.State()
    }
  }

  public enum Action {
    case presetsList(PresetsList.Action)
    case soundFontsList(SoundFontsList.Action)
    case tagsList(TagsList.Action)
    case toolBar(ToolBar.Action)
    case tagsSplit(SplitViewReducer.Action)
    case presetsSplit(SplitViewReducer.Action)
    case delay(DelayFeature.Action)
    case reverb(ReverbFeature.Action)
    case keyboard(KeyboardFeature.Action)
  }

  public var body: some ReducerOf<Self> {
    Scope(state: \.soundFontsList, action: \.soundFontsList) { SoundFontsList() }
    Scope(state: \.presetsList, action: \.presetsList) { PresetsList() }
    Scope(state: \.tagsList, action: \.tagsList) { TagsList() }
    Scope(state: \.toolBar, action: \.toolBar) { ToolBar() }
    Scope(state: \.tagsSplit, action: \.tagsSplit) { SplitViewReducer() }
    Scope(state: \.presetsSplit, action: \.presetsSplit) { SplitViewReducer() }
    Scope(state: \.delay, action: \.delay) { DelayFeature() }
    Scope(state: \.reverb, action: \.reverb) { ReverbFeature() }
    Scope(state: \.keyboard, action: \.keyboard) { KeyboardFeature() }

    Reduce { state, action in
      switch action {

<<<<<<< HEAD
//      case let .keyboard(.delegate(.visibleKeyRangeChanged(lowest, highest))):
//        print("keyboard delegate:", lowest, highest)
//        return reduce(into: &state, action: .toolBar(.setVisibleKeyRange(lowest: lowest, highest: highest)))
//
      case let .tagsSplit(.delegate(.stateChanged(panesVisible, position))):
=======
      case let .tagsSplit(.delegate(.stateChanged(panesVisible, position))):
        let visible = panesVisible.contains(.bottom)
        ToolBar.setTagsListVisible(&state.toolBar, value: visible)
>>>>>>> 9010a650
        @Shared(.tagsListVisible) var tagsListVisible
        $tagsListVisible.withLock { $0 = panesVisible.contains(.bottom) }
        @Shared(.fontsAndTagsSplitPosition) var fontsAndTagsSplitPosition
<<<<<<< HEAD
=======
        $tagsListVisible.withLock { $0 = visible }
>>>>>>> 9010a650
        $fontsAndTagsSplitPosition.withLock { $0 = position }
        return .none

      case let .presetsSplit(.delegate(.stateChanged(_, position))):
        @Shared(.fontsAndPresetsSplitPosition) var fontsAndPresetsSplitPosition
        $fontsAndPresetsSplitPosition.withLock { $0 = position }
        return .none

<<<<<<< HEAD
      case .toolBar(.tagVisibilityButtonTapped):
        @Shared(.tagsListVisible) var tagsListVisible
        let panes: SplitViewPanes = tagsListVisible ? .both : .primary
        return reduce(into: &state, action: .tagsSplit(.updatePanesVisibility(panes)))

=======
>>>>>>> 9010a650
      case let .toolBar(.delegate(action)): return toolBarDelegation(&state, action: action)

      default: return .none
      }
    }
    ._printChanges()
  }

  public init() {}

  private func toolBarDelegation(_ state: inout State, action: ToolBar.Action.Delegate) -> Effect<Action> {
    switch action {
    case let .editingPresetVisibility(active): return setEditingVisibility(&state, active: active)
    case .addSoundFont: return .none
    case .presetNameTapped: return showActivePreset(&state)
    case let .tagsVisibilityChanged(visible): return setTagsVisibility(&state, visible: visible)
    case let .effectsVisibilityChanged(visible): return setEffectsVisibiliy(&state, visible: visible)
    }
  }

  private func setEditingVisibility(_ state: inout State, active: Bool) -> Effect<Action> {
    return reduce(into: &state, action: .presetsList(.visibilityEditMode(active)))
  }

<<<<<<< HEAD
=======
  private func setTagsVisibility(_ state: inout State, visible: Bool) -> Effect<Action> {
    let panes: SplitViewPanes = visible ? .both : .primary
    return reduce(into: &state, action: .tagsSplit(.updatePanesVisibility(panes)))
  }

  private func setEffectsVisibiliy(_ state: inout State, visible: Bool) -> Effect<Action> {
    @Shared(.effectsVisible) var effectsVisible
    $effectsVisible.withLock { $0 = visible }
    return .none
  }

>>>>>>> 9010a650
  private func showActivePreset(_ state: inout State) -> Effect<Action> {
    return .merge(
      reduce(into: &state, action: .presetsList(.showActivePreset)),
      reduce(into: &state, action: .soundFontsList(.showActiveSoundFont))
    )
  }
}

public struct RootAppView: View {
  private let store: StoreOf<RootApp>
  private let theme: Theme
  private let appPanelBackground = Color.black
  private let dividerBorderColor: Color = Color.gray.opacity(0.15)

  @Shared(.effectsVisible) private var effectsVisible
  @Environment(\.keyboardHeight) private var keyboardHeight
  @Environment(\.verticalSizeClass) private var verticalSizeClass

  public init(store: StoreOf<RootApp>) {
    self.store = store
    var theme = Theme()
    theme.controlForegroundColor = .indigo
    theme.textColor = .indigo
    theme.controlTrackStrokeStyle = StrokeStyle(lineWidth: 5, lineCap: .round)
    theme.controlValueStrokeStyle = StrokeStyle(lineWidth: 3, lineCap: .round)
    theme.toggleOnIndicatorSystemName = "arrowtriangle.down.fill"
    theme.toggleOffIndicatorSystemName = "arrowtriangle.down"
    self.theme = theme
  }

  public var body: some View {
    // let _ = Self._printChanges()
    VStack(spacing: 0) {
      listViews
      effectsView
      toolbarAndKeyboard
    }
    .animation(.smooth, value: effectsVisible)
    .environment(\.auv3ControlsTheme, theme)
    .environment(\.appPanelBackground, appPanelBackground)
  }

  private var listViews: some View {
    SplitView(
      store: store.scope(state: \.presetsSplit, action: \.presetsSplit),
      primary: {
        fontsAndTags
      },
      divider: {
        HandleDivider(
          dividerColor: dividerBorderColor,
          handleColor: .accentColor
        )
      },
      secondary: {
        PresetsListView(store: store.scope(state: \.presetsList, action: \.presetsList))
      }
    ).splitViewConfiguration(.init(orientation: .horizontal, draggableRange: 0.35...0.7))
  }

  private var fontsAndTags: some View {
    SplitView(
      store: store.scope(state: \.tagsSplit, action: \.tagsSplit),
      primary: {
        SoundFontsListView(store: store.scope(state: \.soundFontsList, action: \.soundFontsList))
      },
      divider: {
        HandleDivider(
          dividerColor: dividerBorderColor,
          handleColor: .accentColor
        )
      },
      secondary: {
        TagsListView(store: store.scope(state: \.tagsList, action: \.tagsList))
      }
    ).splitViewConfiguration(
      .init(
        orientation: .vertical,
        draggableRange: 0.3...0.7,
        dragToHidePanes: .secondary,
        doubleClickToClose: .secondary
      )
    )
  }

  private var effectsView: some View {
    let effectsHeight = 110.0
    let padding = 4.0
    let viewHeight = effectsHeight + padding * 4
    return VStack {
      ScrollView(.horizontal) {
        HStack() {
          ReverbView(store: store.scope(state: \.reverb, action: \.reverb))
          dividerBorderColor
            .frame(width: padding)
          DelayView(store: store.scope(state: \.delay, action: \.delay))
        }
        .frame(height: effectsHeight)
        .background(Color.black)
        .padding(EdgeInsets.init(top: padding, leading: 0, bottom: padding, trailing: 0))
        .background(dividerBorderColor)
        .padding(EdgeInsets.init(top: 0, leading: padding, bottom: 0, trailing: padding))
      }
    }
    .frame(height: effectsVisible ? viewHeight : padding)
    .offset(x: 0.0, y: effectsVisible ? 0.0 : viewHeight / 2 - padding - 1)
    .clipped()
  }

  private var toolbarAndKeyboard: some View {
    VStack {
      ToolBarView(store: store.scope(state: \.toolBar, action: \.toolBar))
      keyboardView
    }
  }

  private var keyboardView: some View {
    KeyboardView(store: store.scope(state: \.keyboard, action: \.keyboard))
      .frame(height: keyboardHeight * (verticalSizeClass == .compact ? 0.5 : 1.0))
  }
}

extension RootAppView {

  static var preview: some View {
    let _ = prepareDependencies {
      $0.defaultDatabase = try!.appDatabase()
    }
    return RootAppView(store: Store(initialState: .init()) { RootApp() })
  }
}

#Preview {
  RootAppView.preview
}<|MERGE_RESOLUTION|>--- conflicted
+++ resolved
@@ -74,24 +74,17 @@
     Reduce { state, action in
       switch action {
 
-<<<<<<< HEAD
 //      case let .keyboard(.delegate(.visibleKeyRangeChanged(lowest, highest))):
 //        print("keyboard delegate:", lowest, highest)
 //        return reduce(into: &state, action: .toolBar(.setVisibleKeyRange(lowest: lowest, highest: highest)))
 //
       case let .tagsSplit(.delegate(.stateChanged(panesVisible, position))):
-=======
-      case let .tagsSplit(.delegate(.stateChanged(panesVisible, position))):
         let visible = panesVisible.contains(.bottom)
         ToolBar.setTagsListVisible(&state.toolBar, value: visible)
->>>>>>> 9010a650
         @Shared(.tagsListVisible) var tagsListVisible
         $tagsListVisible.withLock { $0 = panesVisible.contains(.bottom) }
         @Shared(.fontsAndTagsSplitPosition) var fontsAndTagsSplitPosition
-<<<<<<< HEAD
-=======
         $tagsListVisible.withLock { $0 = visible }
->>>>>>> 9010a650
         $fontsAndTagsSplitPosition.withLock { $0 = position }
         return .none
 
@@ -100,14 +93,11 @@
         $fontsAndPresetsSplitPosition.withLock { $0 = position }
         return .none
 
-<<<<<<< HEAD
       case .toolBar(.tagVisibilityButtonTapped):
         @Shared(.tagsListVisible) var tagsListVisible
         let panes: SplitViewPanes = tagsListVisible ? .both : .primary
         return reduce(into: &state, action: .tagsSplit(.updatePanesVisibility(panes)))
 
-=======
->>>>>>> 9010a650
       case let .toolBar(.delegate(action)): return toolBarDelegation(&state, action: action)
 
       default: return .none
@@ -132,8 +122,6 @@
     return reduce(into: &state, action: .presetsList(.visibilityEditMode(active)))
   }
 
-<<<<<<< HEAD
-=======
   private func setTagsVisibility(_ state: inout State, visible: Bool) -> Effect<Action> {
     let panes: SplitViewPanes = visible ? .both : .primary
     return reduce(into: &state, action: .tagsSplit(.updatePanesVisibility(panes)))
@@ -145,7 +133,6 @@
     return .none
   }
 
->>>>>>> 9010a650
   private func showActivePreset(_ state: inout State) -> Effect<Action> {
     return .merge(
       reduce(into: &state, action: .presetsList(.showActivePreset)),
